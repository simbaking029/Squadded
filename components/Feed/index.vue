<template>
	<section class="feed">
<<<<<<< HEAD
		<template v-for="(post, n) in aggregatedItems">
			<component :is="getComponent(post)" :key="n" :post="post" />
=======
		<template v-for="post in aggregatedItems">
			<component :is="getComponent(post)" :key="post.correlationId || post.guid" :post="post" />
>>>>>>> 20f861b4
		</template>
	</section>
</template>

<script>
import GalleryPost from '~/components/Posts/GalleryPost';
import MultiItemPost from '~/components/Posts/MultiItemPost';
import SingleItemPost from '~/components/Posts/SingleItemPost';
import PollPost from '~/components/Posts/PollPost';
import GroupedPosts from '~/components/Posts/GroupedPosts';
<<<<<<< HEAD

const MINUTES = 2; // 2 minutes
=======
>>>>>>> 20f861b4

export default {
	name: 'Feed',
	components: {
		SingleItemPost,
		GroupedPosts,
		PollPost,
		MultiItemPost,
		GalleryPost,
	},
	props: {
		items: {
			type: Array,
			default() {
				return [];
			},
		},
		minutes: {
			type: Number,
			default: 2,
		},
	},
	data: () => ({
		components: {
			singleItemPost: SingleItemPost,
			groupedPosts: GroupedPosts,
			pollPost: PollPost,
			outfitPost: MultiItemPost,
			galleryPost: GalleryPost,
		},
	}),
	computed: {
		aggregatedItems() {
			const groupsByAuthor = {};
			const items = [];

			if (!this.items || !this.items.length) {
				return [];
			}

			for (const item of this.items) {
				if (item.type !== 'singleItemPost') {
					items.push(item);
					continue;
				}

				if (!groupsByAuthor[item.userId]) {
					groupsByAuthor[item.userId] = {
						ts: item.ts,
						guid: item.guid,
						items: [item],
						type: 'groupedPosts',
					};
					continue;
				}

				const diff = Math.abs(
					+item.ts - +groupsByAuthor[item.userId].ts,
				);

				if (diff < this.minutes * 60 * 1000) {
					groupsByAuthor[item.userId].items.push(item);
				} else {
					items.push(item);
				}
			}

			Object.keys(groupsByAuthor).forEach((key) => {
				if (groupsByAuthor[key].items.length === 1) {
					items.push(groupsByAuthor[key].items[0]);
				} else {
					items.push(groupsByAuthor[key]);
				}
			});

			items.sort((a, b) => (a.ts > b.ts ? -1 : 1));

			return items;
		},
	},
	data: () => ({
		components: {
			singleItemPost: SingleItemPost,
			groupedPosts: GroupedPosts,
			pollPost: PollPost,
			outfitPost: MultiItemPost,
			galleryPost: GalleryPost,
		},
	}),
	computed: {
		aggregatedItems() {
			const groupsByAuthor = {};
			const items = [];

			if (!this.items || !this.items.length) {
				return [];
			}

			for (const item of this.items) {
				if (item.type !== 'singleItemPost') {
					items.push(item);
					continue;
				}

				if (!groupsByAuthor[item.userId]) {
					groupsByAuthor[item.userId] = {
						ts: item.ts,
						guid: item.guid,
						items: [item],
						type: 'groupedPosts',
					};
					continue;
				}

				const diff = Math.abs(
					+item.ts - +groupsByAuthor[item.userId].ts,
				);

				if (diff < MINUTES * 60 * 1000) {
					groupsByAuthor[item.userId].items.push(item);
				} else {
					items.push(item);
				}
			}

			Object.keys(groupsByAuthor).forEach((key) => {
				if (groupsByAuthor[key].items.length === 1) {
					items.push(groupsByAuthor[key].items[0]);
				} else {
					items.push(groupsByAuthor[key]);
				}
			});

			items.sort((a, b) => (a.ts > b.ts ? -1 : 1));

			return items;
		},
	},
	methods: {
		getComponent(post) {
			return this.components[post.type];
		},
	},
};
</script>

<style lang="stylus" scoped>
.feed {
	width: 100%;
}
</style><|MERGE_RESOLUTION|>--- conflicted
+++ resolved
@@ -1,12 +1,7 @@
 <template>
 	<section class="feed">
-<<<<<<< HEAD
 		<template v-for="(post, n) in aggregatedItems">
 			<component :is="getComponent(post)" :key="n" :post="post" />
-=======
-		<template v-for="post in aggregatedItems">
-			<component :is="getComponent(post)" :key="post.correlationId || post.guid" :post="post" />
->>>>>>> 20f861b4
 		</template>
 	</section>
 </template>
@@ -17,11 +12,8 @@
 import SingleItemPost from '~/components/Posts/SingleItemPost';
 import PollPost from '~/components/Posts/PollPost';
 import GroupedPosts from '~/components/Posts/GroupedPosts';
-<<<<<<< HEAD
 
 const MINUTES = 2; // 2 minutes
-=======
->>>>>>> 20f861b4
 
 export default {
 	name: 'Feed',
